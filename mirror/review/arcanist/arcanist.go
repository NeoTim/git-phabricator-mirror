/*
Copyright 2015 Google Inc. All rights reserved.

Licensed under the Apache License, Version 2.0 (the "License");
you may not use this file except in compliance with the License.
You may obtain a copy of the License at

    http://www.apache.org/licenses/LICENSE-2.0

Unless required by applicable law or agreed to in writing, software
distributed under the License is distributed on an "AS IS" BASIS,
WITHOUT WARRANTIES OR CONDITIONS OF ANY KIND, either express or implied.
See the License for the specific language governing permissions and
limitations under the License.
*/

// Package arcanist contains methods for issuing API calls to Phabricator via the "arc" command-line tool.
package arcanist

import (
	"bytes"
	"encoding/json"
	"fmt"
	"log"
	"os/exec"
	"sort"
	"source.developers.google.com/id/AOYtBqJZlBK.git/mirror/repository"
	"source.developers.google.com/id/AOYtBqJZlBK.git/mirror/review"
	"source.developers.google.com/id/AOYtBqJZlBK.git/mirror/review/ci"
	"source.developers.google.com/id/AOYtBqJZlBK.git/mirror/review/comment"
	"source.developers.google.com/id/AOYtBqJZlBK.git/mirror/review/request"
	"strconv"
	"strings"
	"time"
)

// commitHashType is a special string that Phabricator uses internally to distinguish
// hashes for commit objects from hashes for other types of objects (such as trees or file blobs).
const commitHashType = "gtcm"

// Differential (Phabricator's code review tool) limits review titles to 40 characters.
const differentialTitleLengthLimit = 256

// Differential stores review status as a string, so we have to maintain a mapping of
// the status strings that we care about.
const (
	differentialNeedsReviewStatus = "0"
	differentialClosedStatus      = "3"
	differentialAbandonedStatus   = "4"
)

// defaultRepoDirPrefix is the default parent directory Phabricator uses to store repos.
const defaultRepoDirPrefix = "/var/repo/"

// arcanistRequestTimeout is the amount of time we allow arcanist requests to wait before interrupting them.
const arcanistRequestTimeout = 1 * time.Minute

// Arcanist represents an instance of the "arcanist" command-line tool.
type Arcanist struct {
}

// runArcCommandOrDie runs the given Conduit API call using the "arc" command line tool.
//
// Any errors that could occur here would be a sign of something being seriously
// wrong, so they are treated as fatal. This makes it more evident that something
// has gone wrong when the command is manually run by a user, and gives further
// operations a clean-slate when this is run by supervisord with automatic restarts.
func runArcCommandOrDie(method string, request interface{}, response interface{}) {
	cmd := exec.Command("arc", "call-conduit", method)
	input, err := json.Marshal(request)
	if err != nil {
		log.Fatal(err)
	}
	log.Print("Running conduit request: ", method, string(input))
	cmd.Stdin = strings.NewReader(string(input))

	var stdout bytes.Buffer
	cmd.Stdout = &stdout
	if err := cmd.Start(); err != nil {
		log.Fatal(err)
	}
	go func() {
		time.Sleep(arcanistRequestTimeout)
		cmd.Process.Kill()
	}()
	if err := cmd.Wait(); err != nil {
		log.Print("arc", "call-conduit", method, string(input), stdout.String())
		log.Fatal(err)
	}
	log.Print("Received conduit response ", stdout.String())
	if err = json.Unmarshal(stdout.Bytes(), response); err != nil {
		log.Fatal(err)
	}
}

func abbreviateRefName(ref string) string {
	if strings.HasPrefix(ref, "refs/heads/") {
		return ref[len("refs/heads/"):]
	}
	return ref
}

type differentialReview struct {
	ID         string     `json:"id,omitempty"`
	PHID       string     `json:"phid,omitempty"`
	Title      string     `json:"title,omitempty"`
	Branch     string     `json:"branch,omitempty"`
	Status     string     `json:"status,omitempty"`
	StatusName string     `json:"statusName,omitempty"`
	AuthorPHID string     `json:"authorPHID,omitempty"`
	Reviewers  []string   `json:"reviewers,omitempty"`
	Hashes     [][]string `json:"hashes,omitempty"`
	Diffs      []string   `json:"diffs,omitempty"`
}

// GetFirstCommit returns the first commit that is included in the review
func (review differentialReview) GetFirstCommit(repo repository.Repo) *repository.Revision {
	var commits []string
	for _, hashPair := range review.Hashes {
		// We only care about the hashes for commits, which have exactly two
		// elements, the first of which is "gtcm".
		if len(hashPair) == 2 && hashPair[0] == commitHashType {
			commits = append(commits, hashPair[1])
		}
	}
	var commitTimestamps []int
	commitsByTimestamp := make(map[int]string)
	for _, commit := range commits {
		details, err := repo.GetDetails(repository.Revision(commit))
		if err == nil {
			timestamp, err := strconv.Atoi(details.Time)
			if err == nil {
				commitTimestamps = append(commitTimestamps, timestamp)
				// If there are multiple, equally old commits, then the last one wins.
				commitsByTimestamp[timestamp] = commit
			}
		}
	}
	if len(commitTimestamps) == 0 {
		return nil
	}
	sort.Ints(commitTimestamps)
	revision := repository.Revision(commitsByTimestamp[commitTimestamps[0]])
	return &revision
}

// queryRequest specifies filters for review queries. Specifically, CommitHashes filters
// reviews to only those that contain the specified hashes, and Status filters reviews to
// only those that match the given status (e.g. "status-any", "status-open", etc.)
type queryRequest struct {
	CommitHashes [][]string `json:"commitHashes,omitempty"`
	Status       string     `json:"status,omitempty"`
}

type queryResponse struct {
	Error        string               `json:"error,omitempty"`
	ErrorMessage string               `json:"errorMessage,omitempty"`
	Response     []differentialReview `json:"response,omitempty"`
}

func (arc Arcanist) listDifferentialReviewsOrDie(reviewRef string, revision repository.Revision) []differentialReview {
	request := queryRequest{
		CommitHashes: [][]string{[]string{commitHashType, string(revision)}},
	}
	var response queryResponse
	runArcCommandOrDie("differential.query", request, &response)

	var filteredList []differentialReview
	for _, review := range response.Response {
		// Phabricator has a branch field for limiting query results, but it seems to
		// handle that field incorrectly, and returns no results if it is specified.
		// As such, we simple query for all results, and filter them on the client side.
		if review.Branch == reviewRef || review.Branch == abbreviateRefName(reviewRef) {
			filteredList = append(filteredList, review)
		}
	}
	return filteredList
}

func (arc Arcanist) ListOpenReviews(repo repository.Repo) []review.Review {
	// TODO(ojarjur): Filter the query by the repo.
	// As is, we simply return all open reviews for *any* repo, and then filter in
	// the calling level.
	request := queryRequest{
		Status: "status-open",
	}
	var response queryResponse
	runArcCommandOrDie("differential.query", request, &response)
	var reviews []review.Review
	for _, r := range response.Response {
		reviews = append(reviews, r)
	}
	return reviews
}

type revisionFields struct {
	Title     string   `json:"title,omitempty"`
	Summary   string   `json:"summary,omitempty"`
	Reviewers []string `json:"reviewerPHIDs,omitempty"`
	CCs       []string `json:"ccPHIDs,omitempty"`
}

type createRevisionRequest struct {
	DiffID int            `json:"diffid"`
	Fields revisionFields `json:"fields,omitempty"`
}

type differentialRevision struct {
	RevisionID int        `json:"revisionid,omitempty"`
	URI        string     `json:"uri,omitempty"`
	Title      string     `json:"title,omitempty"`
	Branch     string     `json:"branch,omitempty"`
	Hashes     [][]string `json:"hashes,omitempty"`
}

type createRevisionResponse struct {
	Error        string               `json:"error,omitempty"`
	ErrorMessage string               `json:"errorMessage,omitempty"`
	Response     differentialRevision `json:"response,omitempty"`
}

func (arc Arcanist) createDifferentialRevision(repo repository.Repo, revision repository.Revision, diffID int, req request.Request) (*differentialRevision, error) {
	// If the description is multiple lines, then treat the first as the title.
	fields := revisionFields{Title: strings.Split(req.Description, "\n")[0]}
	// Truncate the title if it is too long.
	if len(fields.Title) > differentialTitleLengthLimit {
		truncatedLimit := differentialTitleLengthLimit - 4
		fields.Title = fields.Title[0:truncatedLimit] + "..."
	}
	// If we modified the title from the description, then put the full description in the summary.
	if fields.Title != req.Description {
		fields.Summary = req.Description
	}
	for _, reviewer := range req.Reviewers {
		user, err := queryUser(reviewer)
		if err != nil {
			log.Print(err)
		} else if user != nil {
			fields.Reviewers = append(fields.Reviewers, user.PHID)
		}
	}
	if req.Requester != "" {
		user, err := queryUser(req.Requester)
		if err != nil {
			log.Print(err)
		} else if user != nil {
			fields.CCs = append(fields.CCs, user.PHID)
		}
	}
	createRequest := createRevisionRequest{diffID, fields}
	var createResponse createRevisionResponse
	runArcCommandOrDie("differential.createrevision", createRequest, &createResponse)
	if createResponse.Error != "" {
		return nil, fmt.Errorf("Failed to create the differential revision: %s", createResponse.ErrorMessage)
	}
	return &createResponse.Response, nil
}

type differentialUpdateRevisionRequest struct {
	ID     string `json:"id"`
	DiffID string `json:"diffid"`
	// Fields is a map of new values for the fields of the revision object. Any fields
	// that do not have corresponding entries are left unchanged.
	Fields map[string]interface{} `json:"fields,omitempty"`
}

type differentialUpdateRevisionResponse struct {
	Error        string `json:"error,omitempty"`
	ErrorMessage string `json:"errorMessage,omitempty"`
}

func (review differentialReview) isClosed() bool {
	return review.Status == differentialClosedStatus || review.Status == differentialAbandonedStatus
}

type differentialCloseRequest struct {
	ID int `json:"revisionID"`
}

type differentialCloseResponse struct {
	Error        string `json:"error,omitempty"`
	ErrorMessage string `json:"errorMessage,omitempty"`
}

func (review differentialReview) close() {
	reviewID, err := strconv.Atoi(review.ID)
	if err != nil {
		log.Fatal(err)
	}
	closeRequest := differentialCloseRequest{reviewID}
	var closeResponse differentialCloseResponse
	runArcCommandOrDie("differential.close", closeRequest, &closeResponse)
	if closeResponse.Error != "" {
		// This might happen if someone merged in a review that wasn't accepted yet, or if the review is not owned by the robot account.
		log.Println(closeResponse.ErrorMessage)
	}
}

func findCommitForDiff(diffIDString string) string {
	diffID, err := strconv.Atoi(diffIDString)
	if err != nil {
		return ""
	}
	diff, err := readDiff(diffID)
	if err != nil {
		return ""
	}

	return diff.findLastCommit()
}

// createCommentRequest models the request format for
// Phabricator's differential.createcomment API method.
type createCommentRequest struct {
	RevisionID    string `json:"revision_id,omitempty"`
	Message       string `json:"content,omitempty"`
	Action        string `json:"action,omitempty"`
	AttachInlines bool   `json:"attach_inlines,omitempty"`
}

// createInlineRequest models the request format for
// Phabricator's differential.createinline API method.
type createInlineRequest struct {
	RevisionID string `json:"revisionID,omitempty"`
	DiffID     string `json:"diffID,omitempty"`
	FilePath   string `json:"filePath,omitempty"`
	LineNumber uint32 `json:"lineNumber,omitempty"`
	Content    string `json:"content,omitempty"`
	IsNewFile  uint32 `json:"isNewFile"`
}

// createInlineResponse models the response format for
// Phabricator's differential.createinline API method.
type createInlineResponse struct {
	Error        string `json:"error,omitempty"`
	ErrorMessage string `json:"errorMessage,omitempty"`
}

// createCommentResponse models the response format for
// Phabricator's differential.createcomment API method.
type createCommentResponse struct {
	Error        string `json:"error,omitempty"`
	ErrorMessage string `json:"errorMessage,omitempty"`
}

func (review differentialReview) buildCommentRequests(newComments []comment.Comment, commitToDiffMap map[string]string) ([]createInlineRequest, []createCommentRequest) {
	var inlineRequests []createInlineRequest
	var commentRequests []createCommentRequest

	for _, c := range newComments {
		if c.Location != nil && c.Location.Path != "" {
			// TODO(ojarjur): Also mirror whole-review comments.
			var lineNumber uint32 = 1
			if c.Location.Range != nil {
				lineNumber = c.Location.Range.StartLine
			}
			diffID := commitToDiffMap[c.Location.Commit]
			if diffID != "" {
				content := c.QuoteDescription()
				request := createInlineRequest{
					RevisionID: review.ID,
					DiffID:     diffID,
					FilePath:   c.Location.Path,
					LineNumber: lineNumber,
					// IsNewFile indicates if the comment is on the left-hand side (0) or the right-hand side (1).
					// We always post comments to the right-hand side.
					IsNewFile: 1,
					Content:   content,
				}
				inlineRequests = append(inlineRequests, request)
			}
		}
	}
	if len(inlineRequests) > 0 {
		request := createCommentRequest{
			RevisionID:    review.ID,
			Action:        "comment",
			AttachInlines: true,
		}
		commentRequests = append(commentRequests, request)
	}
	return inlineRequests, commentRequests
}

type differentialUpdateUnitResultsRequest struct {
	DiffID string `json:"diffid"`
	Result string `json:"result"`
	Link   string `json:"link"`
}

type differentialUpdateUnitResultsResponse struct {
	Error        string `json:"error,omitempty"`
	ErrorMessage string `json:"errorMessage,omitempty"`
<<<<<<< HEAD
=======
}

type private struct {
	privateMethod string
>>>>>>> b3e59904
}

func (arc Arcanist) mirrorCommentsIntoReview(repo repository.Repo, review differentialReview, comments comment.CommentMap) {
	existingComments := review.LoadComments()
	newComments := comments.FilterOverlapping(existingComments)

	var lastCommitForLastDiff string
	commitToDiffMap := make(map[string]string)
	for _, diffIDString := range review.Diffs {
		lastCommit := findCommitForDiff(diffIDString)
		commitToDiffMap[lastCommit] = diffIDString
		lastCommitForLastDiff = lastCommit
	}
	report := ci.GetLatestCIReport(repo.GetNotes(ci.Ref, repository.Revision(lastCommitForLastDiff)))

	log.Println("The latest CI report for diff %s is %+v ", commitToDiffMap[lastCommitForLastDiff], report)
	if report.URL != "" {
		updateUnitResultsRequest := differentialUpdateUnitResultsRequest{
<<<<<<< HEAD
																DiffID: commitToDiffMap[lastCommitForLastDiff],
																Result: report.Status,
																Link:   report.URL,
=======
			DiffID: commitToDiffMap[lastCommitForLastDiff],
			Result: report.Status,
			Link:   report.URL,
>>>>>>> b3e59904
		}
		var unitResultsResponse differentialUpdateUnitResultsResponse
		runArcCommandOrDie("differential.updateunitresults", updateUnitResultsRequest, &unitResultsResponse)
		if unitResultsResponse.Error != "" {
			log.Fatal(unitResultsResponse.ErrorMessage)
		}
	}

	inlineRequests, commentRequests := review.buildCommentRequests(newComments, commitToDiffMap)
	for _, request := range inlineRequests {
		var response createInlineResponse
		runArcCommandOrDie("differential.createinline", request, &response)
		if response.Error != "" {
			log.Println(response.ErrorMessage)
		}
	}
	for _, request := range commentRequests {
		var response createCommentResponse
		runArcCommandOrDie("differential.createcomment", request, &response)
		if response.Error != "" {
			log.Println(response.ErrorMessage)
		}
	}
}

// updateReviewDiffs updates the status of a differential review so that it matches the state of the repo.
//
// This consists of making sure the latest commit pushed to the review ref has a corresponding
// diff in the differential review.
func (arc Arcanist) updateReviewDiffs(repo repository.Repo, review differentialReview, headCommit string, req request.Request, comments map[string]comment.Comment) {
	if review.isClosed() {
		return
	}

	headRevision := repository.Revision(headCommit)
	mergeBase, err := repo.GetMergeBase(repository.Revision(req.TargetRef), headRevision)
	if err != nil {
		// This can happen if the target ref has been deleted while we were performing the updates.
		return
	}

	for _, hashPair := range review.Hashes {
		if len(hashPair) == 2 && hashPair[0] == commitHashType && hashPair[1] == headCommit {
			// The review already has the hash of the HEAD commit, so we have nothing to do beyond mirroring comments
			// and build status if applicable
			arc.mirrorCommentsIntoReview(repo, review, comments)
			return
		}
	}

	diff, err := arc.createDifferentialDiff(repo, mergeBase, headRevision, req, review.Diffs)
	if err != nil {
		log.Fatal(err)
	}
	if diff == nil {
		// This means that phabricator silently refused to create the diff. Just move on.
		return
	}

	updateRequest := differentialUpdateRevisionRequest{ID: review.ID, DiffID: strconv.Itoa(diff.ID)}
	var updateResponse differentialUpdateRevisionResponse
	runArcCommandOrDie("differential.updaterevision", updateRequest, &updateResponse)
	if updateResponse.Error != "" {
		log.Fatal(updateResponse.ErrorMessage)
	}
}

// EnsureRequestExists runs the "arcanist" command-line tool to create a Differential diff for the given request, if one does not already exist.
func (arc Arcanist) EnsureRequestExists(repo repository.Repo, revision repository.Revision, req request.Request, comments map[string]comment.Comment) {
	mergeBase, err := repo.GetMergeBase(repository.Revision(req.TargetRef), revision)
	if err != nil {
		// There are lots of reasons that we might not be able to compute a merge base,
		// (e.g. the revision already being merged in, or being dropped and garbage collected),
		// but they all indicate that the review request is no longer valid.
		log.Printf("Ignoring review request '%v', because we could not compute a merge base", req)
		return
	}

	existingReviews := arc.listDifferentialReviewsOrDie(req.ReviewRef, revision)
	if mergeBase == revision {
		// The change has already been merged in, so we should simply close any open reviews.
		for _, review := range existingReviews {
			if !review.isClosed() {
				review.close()
			}
		}
		return
	}

	headDetails, err := repo.GetDetails(repository.Revision(req.ReviewRef))
	if err != nil {
		// The given review ref has been deleted (or never existed), but the change wasn't merged.
		// TODO(ojarjur): We should mark the existing reviews as abandoned.
		log.Printf("Ignoring review because the review ref '%s' does not exist", req.ReviewRef)
		return
	}

	if len(existingReviews) > 0 {
		// The change is still pending, but we already have existing reviews, so we should just update those.
		for _, review := range existingReviews {
			arc.updateReviewDiffs(repo, review, headDetails.Commit, req, comments)
		}
		return
	}

	diff, err := arc.createDifferentialDiff(repo, mergeBase, revision, req, []string{})
	if err != nil {
		log.Fatal(err)
	}
	if diff == nil {
		// The revision is already merged in, ignore it.
		return
	}
	rev, err := arc.createDifferentialRevision(repo, revision, diff.ID, req)
	if err != nil {
		log.Fatal(err)
	}
	log.Printf("Created diff %v and revision %v for the review of %s", diff, rev, revision)

	// If the review already contains multiple commits by the time we mirror it, then
	// we need to ensure that at least the first and last ones are added.
	existingReviews = arc.listDifferentialReviewsOrDie(req.ReviewRef, revision)
	for _, review := range existingReviews {
		arc.updateReviewDiffs(repo, review, headDetails.Commit, req, comments)
	}
}

// lookSoonRequest specifies a list of callsigns (repo identifier) for repos that have recently changed.
type lookSoonRequest struct {
	Callsigns []string `json:"callsigns,omitempty"`
}

// Refresh advises the review tool that the code being reviewed has changed, and to reload it.
//
// This corresponds to calling the diffusion.looksoon API.
func (arc Arcanist) Refresh(repo repository.Repo) {
	// We cannot determine the repo's callsign (the identifier Phabricator uses for the repo)
	// in all cases, but we can figure it out in the case that the mirror runs on the same
	// directories that Phabricator is using. In that scenario, the repo directories default
	// to being named "/var/repo/<CALLSIGN>", so if the repo path starts with that prefix then
	// we can try to strip out that prefix and use the rest as a callsign.
	if strings.HasPrefix(repo.GetPath(), defaultRepoDirPrefix) {
		possibleCallsign := strings.TrimPrefix(repo.GetPath(), defaultRepoDirPrefix)
		request := lookSoonRequest{Callsigns: []string{possibleCallsign}}
		response := make(map[string]interface{})
		runArcCommandOrDie("diffusion.looksoon", request, &response)
	}
}<|MERGE_RESOLUTION|>--- conflicted
+++ resolved
@@ -391,13 +391,6 @@
 type differentialUpdateUnitResultsResponse struct {
 	Error        string `json:"error,omitempty"`
 	ErrorMessage string `json:"errorMessage,omitempty"`
-<<<<<<< HEAD
-=======
-}
-
-type private struct {
-	privateMethod string
->>>>>>> b3e59904
 }
 
 func (arc Arcanist) mirrorCommentsIntoReview(repo repository.Repo, review differentialReview, comments comment.CommentMap) {
@@ -415,17 +408,11 @@
 
 	log.Println("The latest CI report for diff %s is %+v ", commitToDiffMap[lastCommitForLastDiff], report)
 	if report.URL != "" {
-		updateUnitResultsRequest := differentialUpdateUnitResultsRequest{
-<<<<<<< HEAD
+		updateUnitResultsRequest := differentialUpdateUnitResultsRequest {
 																DiffID: commitToDiffMap[lastCommitForLastDiff],
 																Result: report.Status,
 																Link:   report.URL,
-=======
-			DiffID: commitToDiffMap[lastCommitForLastDiff],
-			Result: report.Status,
-			Link:   report.URL,
->>>>>>> b3e59904
-		}
+															}
 		var unitResultsResponse differentialUpdateUnitResultsResponse
 		runArcCommandOrDie("differential.updateunitresults", updateUnitResultsRequest, &unitResultsResponse)
 		if unitResultsResponse.Error != "" {
